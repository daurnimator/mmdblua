UNRELEASED

<<<<<<< HEAD
  - Fix bug when reading boolean values (@Prasaana-sr)
=======
  - Deprecate 'open' constructor (use 'read' instead)
>>>>>>> bcf65d36


0.1 - 2016-12-22

  - First release<|MERGE_RESOLUTION|>--- conflicted
+++ resolved
@@ -1,10 +1,7 @@
 UNRELEASED
 
-<<<<<<< HEAD
+  - Deprecate 'open' constructor (use 'read' instead)
   - Fix bug when reading boolean values (@Prasaana-sr)
-=======
-  - Deprecate 'open' constructor (use 'read' instead)
->>>>>>> bcf65d36
 
 
 0.1 - 2016-12-22
